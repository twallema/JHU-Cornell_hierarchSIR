--- conflicted
+++ resolved
@@ -18,19 +18,12 @@
     - name: Set up conda environment
       uses: conda-incubator/setup-miniconda@v3
       with:
-<<<<<<< HEAD
         activate-environment: HOPKINSIDD-HIERARCHSIR
         environment-file: HOPKINSIDD-HIERARCHSIR_conda-env.yml
-=======
-        activate-environment: TWALLEMA-HIERARCHSIR
-        environment-file: TWALLEMA-HIERARCHSIR_conda-env.yml
->>>>>>> 89ed6e46
-        auto-activate-base: false
 
     - name: Install Boost Libraries
       shell: bash -l {0}
       run: |
-<<<<<<< HEAD
         conda activate HOPKINSIDD-HIERARCHSIR
         sudo apt-get update && sudo apt-get install -y libboost-all-dev
 
@@ -45,21 +38,4 @@
     #   shell: bash -l {0}
     #   run: |
     #     conda activate HOPKINSIDD-HIERARCHSIR
-    #     pytest src/tests/test_lpp.py
-=======
-        conda activate TWALLEMA-HIERARCHSIR
-        sudo apt-get update && sudo apt-get install -y libboost-all-dev
-
-    - name: Install TWALLEMA-HIERARCHSIR 
-      shell: bash -l {0}
-      run: |
-        conda activate TWALLEMA-HIERARCHSIR
-        python -m pip install --upgrade pip
-        pip install -e . --force-reinstall
-
-    - name: Run unit test
-      shell: bash -l {0}
-      run: |
-        conda activate TWALLEMA-HIERARCHSIR
-        pytest src/tests/test_lpp.py
->>>>>>> 89ed6e46
+    #     pytest src/tests/test_lpp.py